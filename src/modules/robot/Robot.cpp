/*
      This file is part of Smoothie (http://smoothieware.org/). The motion control part is heavily based on Grbl (https://github.com/simen/grbl) with additions from Sungeun K. Jeon (https://github.com/chamnit/grbl)
      Smoothie is free software: you can redistribute it and/or modify it under the terms of the GNU General Public License as published by the Free Software Foundation, either version 3 of the License, or (at your option) any later version.
      Smoothie is distributed in the hope that it will be useful, but WITHOUT ANY WARRANTY; without even the implied warranty of MERCHANTABILITY or FITNESS FOR A PARTICULAR PURPOSE. See the GNU General Public License for more details.
      You should have received a copy of the GNU General Public License along with Smoothie. If not, see <http://www.gnu.org/licenses/>.
*/

#include "libs/Module.h"
#include "libs/Kernel.h"
#include <string>
using std::string;
#include <math.h>
#include "Planner.h"
#include "Conveyor.h"
#include "Robot.h"
#include "libs/nuts_bolts.h"
#include "libs/Pin.h"
#include "libs/StepperMotor.h"
#include "../communication/utils/Gcode.h"
#include "arm_solutions/BaseSolution.h"
#include "arm_solutions/CartesianSolution.h"
#include "arm_solutions/RotatableCartesianSolution.h"
#include "arm_solutions/RostockSolution.h"

Robot::Robot(){
    this->inch_mode = false;
    this->absolute_mode = true;
    this->motion_mode =  MOTION_MODE_SEEK;
    this->select_plane(X_AXIS, Y_AXIS, Z_AXIS);
    clear_vector(this->current_position);
    clear_vector(this->last_milestone);
    this->arm_solution = NULL;
    seconds_per_minute = 60.0;
}

//Called when the module has just been loaded
void Robot::on_module_loaded() {
    register_for_event(ON_CONFIG_RELOAD);
    this->register_for_event(ON_GCODE_RECEIVED);

    // Configuration
    this->on_config_reload(this);

    // Make our 3 StepperMotors
    this->alpha_stepper_motor  = this->kernel->step_ticker->add_stepper_motor( new StepperMotor(&alpha_step_pin,&alpha_dir_pin,&alpha_en_pin) );
    this->beta_stepper_motor   = this->kernel->step_ticker->add_stepper_motor( new StepperMotor(&beta_step_pin, &beta_dir_pin, &beta_en_pin ) );
    this->gamma_stepper_motor  = this->kernel->step_ticker->add_stepper_motor( new StepperMotor(&gamma_step_pin,&gamma_dir_pin,&gamma_en_pin) );

}

void Robot::on_config_reload(void* argument){
    if (this->arm_solution) delete this->arm_solution;
    int solution_checksum = get_checksum(this->kernel->config->value(arm_solution_checksum)->by_default("cartesian")->as_string());

    // Note checksums are not const expressions when in debug mode, so don't use switch
    if(solution_checksum == rostock_checksum) {
<<<<<<< HEAD
            this->arm_solution = new RostockSolution(this->kernel->config);
    }else if(solution_checksum ==  delta_checksum) {
            // place holder for now
            this->arm_solution = new RostockSolution(this->kernel->config);
=======
        this->arm_solution = new RostockSolution(this->kernel->config);

    }else if(solution_checksum ==  delta_checksum) {
        // place holder for now
        this->arm_solution = new RostockSolution(this->kernel->config);

>>>>>>> 4d2f3875
    }else if(solution_checksum == rotatable_cartesian_checksum) {
        this->arm_solution = new RotatableCartesianSolution(this->kernel->config);

    }else if(solution_checksum == cartesian_checksum) {
<<<<<<< HEAD
            this->arm_solution = new CartesianSolution(this->kernel->config);
    }else{
            this->arm_solution = new CartesianSolution(this->kernel->config);
=======
        this->arm_solution = new CartesianSolution(this->kernel->config);

    }else{
        this->arm_solution = new CartesianSolution(this->kernel->config);
>>>>>>> 4d2f3875
    }


    this->feed_rate           = this->kernel->config->value(default_feed_rate_checksum   )->by_default(100    )->as_number() / 60;
    this->seek_rate           = this->kernel->config->value(default_seek_rate_checksum   )->by_default(100    )->as_number() / 60;
    this->mm_per_line_segment = this->kernel->config->value(mm_per_line_segment_checksum )->by_default(0.0    )->as_number();
    this->delta_segments_per_second = this->kernel->config->value(delta_segments_per_second_checksum )->by_default(0.0    )->as_number();
    this->mm_per_arc_segment  = this->kernel->config->value(mm_per_arc_segment_checksum  )->by_default(0.5    )->as_number();
    this->arc_correction      = this->kernel->config->value(arc_correction_checksum      )->by_default(5      )->as_number();
    this->max_speeds[X_AXIS]  = this->kernel->config->value(x_axis_max_speed_checksum    )->by_default(60000  )->as_number();
    this->max_speeds[Y_AXIS]  = this->kernel->config->value(y_axis_max_speed_checksum    )->by_default(60000  )->as_number();
    this->max_speeds[Z_AXIS]  = this->kernel->config->value(z_axis_max_speed_checksum    )->by_default(300    )->as_number();
    this->alpha_step_pin.from_string( this->kernel->config->value(alpha_step_pin_checksum )->by_default("2.0"  )->as_string())->as_output();
    this->alpha_dir_pin.from_string(  this->kernel->config->value(alpha_dir_pin_checksum  )->by_default("0.5"  )->as_string())->as_output();
    this->alpha_en_pin.from_string(   this->kernel->config->value(alpha_en_pin_checksum   )->by_default("0.4"  )->as_string())->as_output()->as_open_drain();
    this->beta_step_pin.from_string(  this->kernel->config->value(beta_step_pin_checksum  )->by_default("2.1"  )->as_string())->as_output();
    this->gamma_step_pin.from_string( this->kernel->config->value(gamma_step_pin_checksum )->by_default("2.2"  )->as_string())->as_output();
    this->gamma_dir_pin.from_string(  this->kernel->config->value(gamma_dir_pin_checksum  )->by_default("0.20" )->as_string())->as_output();
    this->gamma_en_pin.from_string(   this->kernel->config->value(gamma_en_pin_checksum   )->by_default("0.19" )->as_string())->as_output()->as_open_drain();
    this->beta_dir_pin.from_string(   this->kernel->config->value(beta_dir_pin_checksum   )->by_default("0.11" )->as_string())->as_output();
    this->beta_en_pin.from_string(    this->kernel->config->value(beta_en_pin_checksum    )->by_default("0.10" )->as_string())->as_output()->as_open_drain();

}

//#pragma GCC push_options
//#pragma GCC optimize ("O0")


//A GCode has been received
void Robot::on_gcode_received(void * argument){
    Gcode* gcode = static_cast<Gcode*>(argument);
    this->process_gcode(gcode);
}

// We called process_gcode with a new gcode, and one of the functions 
// determined the distance for that given gcode. So now we can attach this gcode to the right block
// and continue
void Robot::distance_in_gcode_is_known(Gcode* gcode){

    //If the queue is empty, execute immediatly, otherwise attach to the last added block
    if( this->kernel->conveyor->queue.size() == 0 ){
        this->kernel->call_event(ON_GCODE_EXECUTE, gcode );
    }else{
        Block* block = this->kernel->conveyor->queue.get_ref( this->kernel->conveyor->queue.size() - 1 );
        block->append_gcode(gcode);
    }

}

//#pragma GCC pop_options

void Robot::reset_axis_position(double position, int axis) {
    this->last_milestone[axis] = this->current_position[axis] = position;
    this->arm_solution->millimeters_to_steps(this->current_position, this->kernel->planner->position);
}


//See if the current Gcode line has some orders for us
void Robot::process_gcode(Gcode* gcode){

    //Temp variables, constant properties are stored in the object
    uint8_t next_action = NEXT_ACTION_DEFAULT;
    this->motion_mode = -1;

   //G-letter Gcodes are mostly what the Robot module is interrested in, other modules also catch the gcode event and do stuff accordingly
    if( gcode->has_g){
        switch( gcode->g ){
            case 0:  this->motion_mode = MOTION_MODE_SEEK; break;
            case 1:  this->motion_mode = MOTION_MODE_LINEAR; break;
            case 2:  this->motion_mode = MOTION_MODE_CW_ARC; break;
            case 3:  this->motion_mode = MOTION_MODE_CCW_ARC; break;
            case 17: this->select_plane(X_AXIS, Y_AXIS, Z_AXIS); break;
            case 18: this->select_plane(X_AXIS, Z_AXIS, Y_AXIS); break;
            case 19: this->select_plane(Y_AXIS, Z_AXIS, X_AXIS); break;
            case 20: this->inch_mode = true; break;
            case 21: this->inch_mode = false; break;
            case 90: this->absolute_mode = true; break;
            case 91: this->absolute_mode = false; break;
            case 92: {
                if(gcode->get_num_args() == 0){
                    clear_vector(this->last_milestone);
                }else{
                    for (char letter = 'X'; letter <= 'Z'; letter++){
                        if ( gcode->has_letter(letter) )
                            this->last_milestone[letter-'X'] = this->to_millimeters(gcode->get_value(letter));
                    }
                }
                memcpy(this->current_position, this->last_milestone, sizeof(double)*3); // current_position[] = last_milestone[];
                this->arm_solution->millimeters_to_steps(this->current_position, this->kernel->planner->position);
                return; // TODO: Wait until queue empty
           }
       }
   }else if( gcode->has_m){
     switch( gcode->m ){
            case 92: // M92 - set steps per mm
                double steps[3];
                this->arm_solution->get_steps_per_millimeter(steps);
                if (gcode->has_letter('X'))
                    steps[0] = this->to_millimeters(gcode->get_value('X'));
                if (gcode->has_letter('Y'))
                    steps[1] = this->to_millimeters(gcode->get_value('Y'));
                if (gcode->has_letter('Z'))
                    steps[2] = this->to_millimeters(gcode->get_value('Z'));
                if (gcode->has_letter('F'))
                    seconds_per_minute = gcode->get_value('F');
                this->arm_solution->set_steps_per_millimeter(steps);
                // update current position in steps
                this->arm_solution->millimeters_to_steps(this->current_position, this->kernel->planner->position);
                gcode->stream->printf("X:%g Y:%g Z:%g F:%g ", steps[0], steps[1], steps[2], seconds_per_minute);
                gcode->add_nl = true;
                return;
            case 114: gcode->stream->printf("C: X:%1.3f Y:%1.3f Z:%1.3f ",
                                                 this->current_position[0],
                                                 this->current_position[1],
                                                 this->current_position[2]);
                gcode->add_nl = true;
                return;
            case 220: // M220 - speed override percentage
                if (gcode->has_letter('S'))
                {
                    double factor = gcode->get_value('S');
                    // enforce minimum 1% speed
                    if (factor < 1.0)
                        factor = 1.0;
                    seconds_per_minute = factor * 0.6;
                }
        }
   }
    if( this->motion_mode < 0)
        return;

   //Get parameters
    double target[3], offset[3];
    clear_vector(target); clear_vector(offset);

    memcpy(target, this->current_position, sizeof(target));    //default to last target

    for(char letter = 'I'; letter <= 'K'; letter++){ if( gcode->has_letter(letter) ){ offset[letter-'I'] = this->to_millimeters(gcode->get_value(letter));                                                    } }
    for(char letter = 'X'; letter <= 'Z'; letter++){ if( gcode->has_letter(letter) ){ target[letter-'X'] = this->to_millimeters(gcode->get_value(letter)) + ( this->absolute_mode ? 0 : target[letter-'X']);  } }

    if( gcode->has_letter('F') )
    {
        if( this->motion_mode == MOTION_MODE_SEEK )
            this->seek_rate = this->to_millimeters( gcode->get_value('F') ) / 60.0;
        else
            this->feed_rate = this->to_millimeters( gcode->get_value('F') ) / 60.0;
    }

    //Perform any physical actions
    switch( next_action ){
        case NEXT_ACTION_DEFAULT:
            switch(this->motion_mode){
                case MOTION_MODE_CANCEL: break;
                case MOTION_MODE_SEEK  : this->append_line(gcode, target, this->seek_rate ); break;
                case MOTION_MODE_LINEAR: this->append_line(gcode, target, this->feed_rate ); break;
                case MOTION_MODE_CW_ARC: case MOTION_MODE_CCW_ARC: this->compute_arc(gcode, offset, target ); break;
            }
            break;
    }

    // As far as the parser is concerned, the position is now == target. In reality the
    // motion control system might still be processing the action and the real tool position
    // in any intermediate location.
    memcpy(this->current_position, target, sizeof(double)*3); // this->position[] = target[];

}

// Convert target from millimeters to steps, and append this to the planner
void Robot::append_milestone( double target[], double rate ){
    int steps[3]; //Holds the result of the conversion

    this->arm_solution->millimeters_to_steps( target, steps );

    double deltas[3];
    for(int axis=X_AXIS;axis<=Z_AXIS;axis++){deltas[axis]=target[axis]-this->last_milestone[axis];}


    double millimeters_of_travel = sqrt( pow( deltas[X_AXIS], 2 ) +  pow( deltas[Y_AXIS], 2 ) +  pow( deltas[Z_AXIS], 2 ) );

    for(int axis=X_AXIS;axis<=Z_AXIS;axis++){
        if( this->max_speeds[axis] > 0 ){
            double axis_speed = ( fabs(deltas[axis]) / ( millimeters_of_travel / rate )) * seconds_per_minute;
            if( axis_speed > this->max_speeds[axis] ){
                rate = rate * ( this->max_speeds[axis] / axis_speed );
            }
        }
    }

    this->kernel->planner->append_block( steps, rate * seconds_per_minute, millimeters_of_travel, deltas );

    memcpy(this->last_milestone, target, sizeof(double)*3); // this->last_milestone[] = target[];

}

void Robot::append_line(Gcode* gcode, double target[], double rate ){

    gcode->millimeters_of_travel = sqrt( pow( target[X_AXIS]-this->current_position[X_AXIS], 2 ) +  pow( target[Y_AXIS]-this->current_position[Y_AXIS], 2 ) +  pow( target[Z_AXIS]-this->current_position[Z_AXIS], 2 ) );

    //if( gcode->call_on_gcode_execute_event_immediatly == true ){
            //printf("GCODE B: %s \r\n", gcode->command.c_str() );
    //        this->kernel->call_event(ON_GCODE_EXECUTE, gcode );
    //        gcode->on_gcode_execute_event_called = true;
    //}
    this->distance_in_gcode_is_known( gcode );


    // We cut the line into smaller segments. This is not usefull in a cartesian robot, but necessary for robots with rotational axes.
    // In cartesian robot, a high "mm_per_line_segment" setting will prevent waste.
    // In delta robots either mm_per_line_segment can be used OR delta_segments_per_second The latter is more efficient and avoids splitting fast long lines into very small segments, like initial z move to 0, it is what Johanns Marlin delta port does

    uint16_t segments;
    
    if(this->delta_segments_per_second > 1.0) {
        // enabled if set to something > 1, it is set to 0.0 by default
        // segment based on current speed and requested segments per second
        // the faster the travel speed the fewer segments needed
        // NOTE rate is mm/sec and we take into account any speed override
        float seconds = 60.0/seconds_per_minute * gcode->millimeters_of_travel / rate;
        segments= max(1, ceil(this->delta_segments_per_second * seconds));
        // TODO if we are only moving in Z on a delta we don't really need to segment at all
        
    }else{
        if(this->mm_per_line_segment == 0.0){
            segments= 1; // don't split it up
        }else{
            segments = ceil( gcode->millimeters_of_travel/ this->mm_per_line_segment);
        }
    }
    
    // A vector to keep track of the endpoint of each segment
    double temp_target[3];
    //Initialize axes
    memcpy( temp_target, this->current_position, sizeof(double)*3); // temp_target[] = this->current_position[];

    //For each segment
    for( int i=0; i<segments-1; i++ ){
        for(int axis=X_AXIS; axis <= Z_AXIS; axis++ ){ temp_target[axis] += ( target[axis]-this->current_position[axis] )/segments; }
        this->append_milestone(temp_target, rate);
    }
    this->append_milestone(target, rate);
}


void Robot::append_arc(Gcode* gcode, double target[], double offset[], double radius, bool is_clockwise ){

    double center_axis0 = this->current_position[this->plane_axis_0] + offset[this->plane_axis_0];
    double center_axis1 = this->current_position[this->plane_axis_1] + offset[this->plane_axis_1];
    double linear_travel = target[this->plane_axis_2] - this->current_position[this->plane_axis_2];
    double r_axis0 = -offset[this->plane_axis_0]; // Radius vector from center to current location
    double r_axis1 = -offset[this->plane_axis_1];
    double rt_axis0 = target[this->plane_axis_0] - center_axis0;
    double rt_axis1 = target[this->plane_axis_1] - center_axis1;

    // CCW angle between position and target from circle center. Only one atan2() trig computation required.
    double angular_travel = atan2(r_axis0*rt_axis1-r_axis1*rt_axis0, r_axis0*rt_axis0+r_axis1*rt_axis1);
    if (angular_travel < 0) { angular_travel += 2*M_PI; }
    if (is_clockwise) { angular_travel -= 2*M_PI; }

    gcode->millimeters_of_travel = hypot(angular_travel*radius, fabs(linear_travel));

    //if( gcode->call_on_gcode_execute_event_immediatly == true ){
            //printf("GCODE C: %s \r\n", gcode->command.c_str() );
    //        this->kernel->call_event(ON_GCODE_EXECUTE, gcode );
    //        gcode->on_gcode_execute_event_called = true;
    //}

    this->distance_in_gcode_is_known( gcode );
    
    /* 
    if (gcode->millimeters_of_travel == 0.0) {
        this->append_milestone(this->current_position, 0.0);
        return;
    }
    */

    uint16_t segments = floor(gcode->millimeters_of_travel/this->mm_per_arc_segment);

    double theta_per_segment = angular_travel/segments;
    double linear_per_segment = linear_travel/segments;

    /* Vector rotation by transformation matrix: r is the original vector, r_T is the rotated vector,
    and phi is the angle of rotation. Based on the solution approach by Jens Geisler.
    r_T = [cos(phi) -sin(phi);
    sin(phi) cos(phi] * r ;
    For arc generation, the center of the circle is the axis of rotation and the radius vector is
    defined from the circle center to the initial position. Each line segment is formed by successive
    vector rotations. This requires only two cos() and sin() computations to form the rotation
    matrix for the duration of the entire arc. Error may accumulate from numerical round-off, since
    all double numbers are single precision on the Arduino. (True double precision will not have
    round off issues for CNC applications.) Single precision error can accumulate to be greater than
    tool precision in some cases. Therefore, arc path correction is implemented.

    Small angle approximation may be used to reduce computation overhead further. This approximation
    holds for everything, but very small circles and large mm_per_arc_segment values. In other words,
    theta_per_segment would need to be greater than 0.1 rad and N_ARC_CORRECTION would need to be large
    to cause an appreciable drift error. N_ARC_CORRECTION~=25 is more than small enough to correct for
    numerical drift error. N_ARC_CORRECTION may be on the order a hundred(s) before error becomes an
    issue for CNC machines with the single precision Arduino calculations.
    This approximation also allows mc_arc to immediately insert a line segment into the planner
    without the initial overhead of computing cos() or sin(). By the time the arc needs to be applied
    a correction, the planner should have caught up to the lag caused by the initial mc_arc overhead.
    This is important when there are successive arc motions.
    */
    // Vector rotation matrix values
    double cos_T = 1-0.5*theta_per_segment*theta_per_segment; // Small angle approximation
    double sin_T = theta_per_segment;

    double arc_target[3];
    double sin_Ti;
    double cos_Ti;
    double r_axisi;
    uint16_t i;
    int8_t count = 0;

    // Initialize the linear axis
    arc_target[this->plane_axis_2] = this->current_position[this->plane_axis_2];

    for (i = 1; i<segments; i++) { // Increment (segments-1)

        if (count < this->arc_correction ) {
          // Apply vector rotation matrix
          r_axisi = r_axis0*sin_T + r_axis1*cos_T;
          r_axis0 = r_axis0*cos_T - r_axis1*sin_T;
          r_axis1 = r_axisi;
          count++;
        } else {
          // Arc correction to radius vector. Computed only every N_ARC_CORRECTION increments.
          // Compute exact location by applying transformation matrix from initial radius vector(=-offset).
          cos_Ti = cos(i*theta_per_segment);
          sin_Ti = sin(i*theta_per_segment);
          r_axis0 = -offset[this->plane_axis_0]*cos_Ti + offset[this->plane_axis_1]*sin_Ti;
          r_axis1 = -offset[this->plane_axis_0]*sin_Ti - offset[this->plane_axis_1]*cos_Ti;
          count = 0;
        }

        // Update arc_target location
        arc_target[this->plane_axis_0] = center_axis0 + r_axis0;
        arc_target[this->plane_axis_1] = center_axis1 + r_axis1;
        arc_target[this->plane_axis_2] += linear_per_segment;
        this->append_milestone(arc_target, this->feed_rate);

    }
    // Ensure last segment arrives at target location.
    this->append_milestone(target, this->feed_rate);
}


void Robot::compute_arc(Gcode* gcode, double offset[], double target[]){

    // Find the radius
    double radius = hypot(offset[this->plane_axis_0], offset[this->plane_axis_1]);

    // Set clockwise/counter-clockwise sign for mc_arc computations
    bool is_clockwise = false;
    if( this->motion_mode == MOTION_MODE_CW_ARC ){ is_clockwise = true; }

    // Append arc
    this->append_arc(gcode, target, offset,  radius, is_clockwise );

}


// Convert from inches to millimeters ( our internal storage unit ) if needed
inline double Robot::to_millimeters( double value ){
        return this->inch_mode ? value/25.4 : value;
}

double Robot::theta(double x, double y){
    double t = atan(x/fabs(y));
    if (y>0) {return(t);} else {if (t>0){return(M_PI-t);} else {return(-M_PI-t);}}
}

void Robot::select_plane(uint8_t axis_0, uint8_t axis_1, uint8_t axis_2){
    this->plane_axis_0 = axis_0;
    this->plane_axis_1 = axis_1;
    this->plane_axis_2 = axis_2;
}

<|MERGE_RESOLUTION|>--- conflicted
+++ resolved
@@ -54,33 +54,20 @@
 
     // Note checksums are not const expressions when in debug mode, so don't use switch
     if(solution_checksum == rostock_checksum) {
-<<<<<<< HEAD
-            this->arm_solution = new RostockSolution(this->kernel->config);
-    }else if(solution_checksum ==  delta_checksum) {
-            // place holder for now
-            this->arm_solution = new RostockSolution(this->kernel->config);
-=======
         this->arm_solution = new RostockSolution(this->kernel->config);
 
     }else if(solution_checksum ==  delta_checksum) {
         // place holder for now
         this->arm_solution = new RostockSolution(this->kernel->config);
 
->>>>>>> 4d2f3875
     }else if(solution_checksum == rotatable_cartesian_checksum) {
         this->arm_solution = new RotatableCartesianSolution(this->kernel->config);
 
     }else if(solution_checksum == cartesian_checksum) {
-<<<<<<< HEAD
-            this->arm_solution = new CartesianSolution(this->kernel->config);
-    }else{
-            this->arm_solution = new CartesianSolution(this->kernel->config);
-=======
         this->arm_solution = new CartesianSolution(this->kernel->config);
 
     }else{
         this->arm_solution = new CartesianSolution(this->kernel->config);
->>>>>>> 4d2f3875
     }
 
 
